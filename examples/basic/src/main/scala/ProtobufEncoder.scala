--- conflicted
+++ resolved
@@ -351,7 +351,6 @@
   }
 
   def main(args: Array[String]): Unit = {
-<<<<<<< HEAD
 
     val spark = SparkSession.builder().master("local[*]").config("hive.metastore.uris", "thrift://quickstart-bigdata:9083")
       .enableHiveSupport().getOrCreate()
@@ -371,14 +370,14 @@
 //    val entity =
 //      new EntityKey(Seq("driver_id", "entity_id"), Seq(Value(Val.Int64Val(1004)), Value(Val.StringVal("Hello"))))
 //    val fos = new FileOutputStream("""serialized.bin""")
-=======
-Min
+//    fos.write(serializeStable(entity))
+//    fos.close()
+
     print(serializeValue(null, "STRING"))
 
 //    val entity =
 //      new EntityKey(Seq("driver_id", "entity_id"), Seq(Value(Val.Int64Val(1004)), Value(Val.StringVal("Hello"))))
 //    val fos = new FileOutputStream("""C:\tmp\sparkserialie.bin""")
->>>>>>> 03faace5
 //    fos.write(serializeStable(entity))
 //    fos.close()
   }
